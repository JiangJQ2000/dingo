--- conflicted
+++ resolved
@@ -282,8 +282,6 @@
                     )
                 )
 
-<<<<<<< HEAD
-=======
         # Compute optimal SNR
         rho_opt_ifos, rho_opt = self.compute_optimal_snr(self.strain_data_list[0], injection_generator.data_domain)
         logger.info(f"Network optimal SNR of injection: {rho_opt}")
@@ -309,7 +307,6 @@
         return rho_opt_ifos, rho_opt
 
 
->>>>>>> d01780bf
     def create_data(self, args):
         super().create_data(args)
 
