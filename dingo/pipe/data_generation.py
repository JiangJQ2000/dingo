--- conflicted
+++ resolved
@@ -91,7 +91,6 @@
         self.tukey_roll_off = args.tukey_roll_off
         self.resampling_method = args.resampling_method
 
-<<<<<<< HEAD
         # Frequencies
         self.sampling_frequency = args.sampling_frequency
         self.minimum_frequency = args.minimum_frequency
@@ -118,15 +117,6 @@
         #     self.gps_file = args.gps_file
         #     self.timeslide_file = args.timeslide_file
         #     self.timeslide_dict = self.get_timeslide_dict(self.idx)
-=======
-        if args.timeslide_dict is not None:
-            self.timeslide_dict = convert_string_to_dict(args.timeslide_dict)
-            logger.info(f"Read-in timeslide dict directly: {self.timeslide_dict}")
-        elif args.timeslide_file is not None:
-            self.gps_file = args.gps_file
-            self.timeslide_file = args.timeslide_file
-            self.timeslide_dict = self.get_timeslide_dict(self.idx)
->>>>>>> bf2c41f7
 
         # Waveform, source model and likelihood
         # self.waveform_generator_class = args.waveform_generator
@@ -196,13 +186,6 @@
             args.injection_file = None
             args.injection_dict = None
             args.injection_waveform_arguments = None
-<<<<<<< HEAD
-=======
-            args.injection_frequency_domain_source_model = None
-            self.frequency_domain_source_model = None
-            self.gaussian_noise = False
-
->>>>>>> bf2c41f7
             self.create_data(args)
 
     def generate_injection(self, args):
