--- conflicted
+++ resolved
@@ -203,47 +203,9 @@
         )
         # NOTE FIXME this is a hack to get around the fact that the f_start is set to f_ref in the waveform generator
         # for most approximants
-<<<<<<< HEAD
         injection_generator.waveform_generator.f_start = (
             injection_generator.waveform_generator.f_ref
         )
-
-        # selecting PSD
-        if args.use_psd_of_trigger:
-            domain = build_domain_from_model_metadata(pm.metadata)
-            settings_raw_data = parse_settings_for_raw_data(
-                pm.metadata, args.psd_length, args.psd_fractional_overlap
-            )
-            raw_data = load_raw_data(self.trigger_time, settings=settings_raw_data)
-
-            # Converting data to frequency series
-            event_data = data_to_domain(
-                raw_data,
-                settings_raw_data,
-                domain,
-                window=pm.metadata["train_settings"]["data"]["window"],
-            )
-            injection_generator.asd = event_data["asds"]
-        else:
-            asd_dataset = ASDDataset(args.asd_dataset)
-            randint = np.random.randint(
-                0, [v for v in asd_dataset.length_info.values()][0]
-            )
-            injection_generator.asd = {
-                k: v[randint]
-                for k, v in asd_dataset.asds.items()
-                if k in [ifo.name for ifo in injection_generator.ifo_list]
-            }
-
-        # allowing for changing waveform approximant injection
-        if args.injection_waveform_approximant is not None:
-            injection_generator.waveform_generator.approximant = (
-                LS.GetApproximantFromString(args.injection_waveform_approximant)
-            )
-            injection_generator.waveform_generator.approximant_str = (
-                args.injection_waveform_approximant
-=======
-        injection_generator.waveform_generator.f_start = injection_generator.waveform_generator.f_ref
 
         # selecting PSD
         if args.use_psd_of_trigger:
@@ -323,29 +285,33 @@
                 )
 
         # Compute optimal SNR
-        rho_opt_ifos, rho_opt = self.compute_optimal_snr(self.strain_data_list[0], injection_generator.data_domain)
+        rho_opt_ifos, rho_opt = self.compute_optimal_snr(
+            self.strain_data_list[0], injection_generator.data_domain
+        )
         logger.info(f"Network optimal SNR of injection: {rho_opt}")
         logger.info(f"Detector optimal SNRs of injection: {rho_opt_ifos}")
 
-
     def compute_optimal_snr(self, strain_data, data_domain):
         """Compute network optimal signal-to-noise ratio for the first injected strain"""
-        mu = strain_data['waveform']
-        asds = strain_data['asds']
+        mu = strain_data["waveform"]
+        asds = strain_data["asds"]
         delta_f = data_domain.delta_f
         noise_std = data_domain.noise_std
 
         # In the inner products below explicitly divide by the window factor
-        window_factor = 4*delta_f * noise_std**2
+        window_factor = 4 * delta_f * noise_std**2
 
         # optimal network SNR
-        kappa2_list = [inner_product(mu_ifo, mu_ifo, delta_f=delta_f, psd=window_factor * asd_ifo**2)
-                     for mu_ifo, asd_ifo in zip(mu.values(), asds.values())]
+        kappa2_list = [
+            inner_product(
+                mu_ifo, mu_ifo, delta_f=delta_f, psd=window_factor * asd_ifo**2
+            )
+            for mu_ifo, asd_ifo in zip(mu.values(), asds.values())
+        ]
         rho_opt = np.sqrt(sum(kappa2_list))
         rho_opt_ifos = np.sqrt(kappa2_list)
 
         return rho_opt_ifos, rho_opt
-
 
     def create_data(self, args):
         super().create_data(args)
@@ -355,7 +321,6 @@
             frequency_array = ifo.strain_data.frequency_array
             asd = ifo.power_spectral_density.get_amplitude_spectral_density_array(
                 frequency_array
->>>>>>> 9e6f61c5
             )
             self.injection_waveform_approximant = args.injection_waveform_approximant
         else:
@@ -376,7 +341,6 @@
         ]
         self.post_trigger_duration = args.post_trigger_duration
 
-<<<<<<< HEAD
         self.strain_data_list = []
         # if importance sampling with zero-noise, don't add noise to injection
         # the idea here is to reweight to the zero-noise likelihood
@@ -465,34 +429,6 @@
                     )
                     raise
 
-=======
-            if np.max(np.isnan(asd)):
-                if args.shift_segment_for_psd_generation_if_nan:
-                    window = {
-                        "type": "tukey",
-                        "roll_off": self.tukey_roll_off,
-                        "T": self.duration,
-                        "f_s": self.sampling_frequency,
-                    }
-                    psd_array = download_psd(
-                        ifo.name,
-                        self.start_time + self.psd_start_time,
-                        self.psd_duration,
-                        window,
-                        self.sampling_frequency,
-                    )
-                    psd = PowerSpectralDensity(
-                        frequency_array=frequency_array, psd_array=psd_array
-                    )
-                    ifo.power_spectral_density = psd
-                else:
-                    logger.critical(
-                        f"""Nan encountered in strain data for PSD estimation for detector {ifo.name}. 
-                    Specify --shift-segment-for-psd-generation-if-nan to shift PSD segement to an earlier time without Nans. """
-                    )
-                    raise
-
->>>>>>> 9e6f61c5
     def save_hdf5(self):
         """Save frequency-domain strain and ASDs as DingoDataset HDF5 format."""
 
@@ -593,15 +529,11 @@
                 for i in range(self.num_noise_realizations)
             ]
         else:
-<<<<<<< HEAD
             return [
                 os.path.join(
                     self.data_directory, "_".join([self.label, f"event_data.hdf5"])
                 )
             ]
-=======
-            return [os.path.join(self.data_directory, "_".join([self.label, f"event_data.hdf5"]))]
->>>>>>> 9e6f61c5
 
     @property
     def importance_sampling_updates(self):
