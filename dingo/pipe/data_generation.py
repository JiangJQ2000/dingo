--- conflicted
+++ resolved
@@ -231,14 +231,7 @@
             self.injection_waveform_approximant = (
                 injection_generator.waveform_generator.approximant_str
             )
-<<<<<<< HEAD
-
-        # the trigger time determines how the waveform is injected based on the rotation of earth
-        injection_generator.t_ref = args.trigger_time
-
-=======
-            
->>>>>>> f44c76ba
+
         self.detectors = [ifo.name for ifo in injection_generator.ifo_list]
         self.sampling_frequency = injection_generator.waveform_generator.domain.sampling_rate
         self.duration = injection_generator.data_domain.duration
