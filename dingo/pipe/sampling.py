--- conflicted
+++ resolved
@@ -107,13 +107,13 @@
         self._load_sampler()
 
     def _load_event(self):
-        # iterating through event data which will be used for noise averaging 
+        # iterating through event data which will be used for noise averaging
         self.contexts, self.event_metadatas = [], []
         for event_data_file in self.event_data_files:
             event_dataset = EventDataset(file_name=event_data_file)
             self.contexts.append(event_dataset.data)
-            
-        # event metadata is the same 
+
+        # event metadata is the same
         self.event_metadata = event_dataset.settings
 
     def _load_sampler(self):
@@ -135,7 +135,6 @@
         else:
             self.gnpe = False
             self.dingo_sampler = GWSampler(model=model)
-
 
     @property
     def density_recovery_settings(self):
@@ -178,9 +177,8 @@
     #     return os.path.relpath(result_dir)
 
     def run_sampler(self):
-<<<<<<< HEAD
-
-        # Iterating through all event data files, you will 
+
+        # Iterating through all event data files, you will
         # only have more than one if you are noise averaging
         self.dingo_sampler.event_metadata = self.event_metadata
         samples_list = []
@@ -192,13 +190,6 @@
                     "GNPE network does not provide log probability. Generating "
                     "samples and training a new network to recover it."
                 )
-=======
-        if self.gnpe and self.recover_log_prob:
-            logger.info(
-                "GNPE network does not provide log probability. Generating "
-                "samples and training a new network to recover it."
-            )
->>>>>>> bf2c41f7
 
                 # Note that this will not save any low latency samples at present.
                 prepare_log_prob(
@@ -210,29 +201,38 @@
             # Training unconditional density estimator if zero noise
             elif self.zero_noise:
                 n_training_samples = 1_000_000
-                self.dingo_sampler.run_sampler(int(n_training_samples / self.num_noise_realizations), batch_size=self.batch_size)
+                self.dingo_sampler.run_sampler(
+                    int(n_training_samples / self.num_noise_realizations),
+                    batch_size=self.batch_size,
+                )
                 samples_list.append(self.dingo_sampler.samples)
 
-                logger.info("Training unconditional density estimator on pool of noise realizations")
+                logger.info(
+                    "Training unconditional density estimator on pool of noise realizations"
+                )
                 training_result = self.dingo_sampler.to_result()
                 outdir = Path(self.result_directory)
                 training_result.to_file(outdir / "training_samples.hdf5")
                 inference_parameters = list(self.dingo_sampler.samples.columns)
-                # removing proxies since this makes training the unconditional flow easier 
-                inference_parameters = [x for x in inference_parameters if "proxy" not in x]
+                # removing proxies since this makes training the unconditional flow easier
+                inference_parameters = [
+                    x for x in inference_parameters if "proxy" not in x
+                ]
                 unconditional_flow = training_result.train_unconditional_flow(
-                    inference_parameters, 
-                    nde_settings=self.density_recovery_settings["nde_settings"]
-                    )
+                    inference_parameters,
+                    nde_settings=self.density_recovery_settings["nde_settings"],
+                )
 
                 nde_sampler = GWSampler(model=unconditional_flow)
-                nde_sampler.run_sampler(num_samples=self.num_samples, batch_size=self.batch_size)
+                nde_sampler.run_sampler(
+                    num_samples=self.num_samples, batch_size=self.batch_size
+                )
                 self.dingo_sampler = nde_sampler
 
-
-        # run the sampler 
-        self.dingo_sampler.run_sampler(num_samples=self.num_samples, batch_size=self.batch_size)
-
+        # run the sampler
+        self.dingo_sampler.run_sampler(
+            num_samples=self.num_samples, batch_size=self.batch_size
+        )
 
         self.dingo_sampler.to_hdf5(label=self.label, outdir=self.result_directory)
         if self.n_parallel > 1:
