--- conflicted
+++ resolved
@@ -94,14 +94,8 @@
     # nde to recover the posterior density.
 
     if "log_prob" not in samples.columns:
-<<<<<<< HEAD
-        event_name = str(
-            metadata["base"]["event"]["time_event"]
-        )  # use gps time as name for now
-=======
         # Use GPS time as name for now.
         event_name = str(result.event_metadata["time_event"])
->>>>>>> 1d547ae0
         nde_name = settings["nde"].get(
             "path", join(args.outdir, f"nde-{event_name}.pt")
         )
@@ -121,19 +115,6 @@
             )
             print(f"Renaming trained nde model to {nde_name}.")
             rename(join(args.outdir, "model_latest.pt"), nde_name)
-<<<<<<< HEAD
-
-        nde_sampler = GWSamplerUnconditional(
-            model=nde, synthetic_phase_kwargs=synthetic_phase_kwargs
-        )
-
-    else:
-        nde_sampler = GWSamplerUnconditional(
-            samples_dataset=samples_dataset,
-            synthetic_phase_kwargs=synthetic_phase_kwargs,
-        )
-=======
->>>>>>> 1d547ae0
 
         # Step 1a: Sample from proposal.
         nde_sampler = GWSampler(model=nde)
@@ -191,14 +172,8 @@
         phase_marginalization_kwargs=phase_marginalization_kwargs,
         calibration_marginalization_kwargs=calibration_marginalization_kwargs,
     )
-<<<<<<< HEAD
-    nde_sampler.print_summary()
-    nde_sampler.to_hdf5(label="weighted_truth", outdir=args.outdir)
-    samples = nde_sampler.samples
-=======
     result.print_summary()
     result.to_file(file_name=Path(args.outdir, "dingo_samples_weighted.hdf5"))
->>>>>>> 1d547ae0
 
     # Diagnostics
     diagnostics_dir = join(args.outdir, "IS-diagnostics")
