<<<<<<< HEAD
from sre_constants import INFO
=======
import math
>>>>>>> a60181f6
import numpy as np
import os
import torch
<<<<<<< HEAD
import pandas as pd

from bilby.gw.detector import calibration
from bilby.gw.prior import CalibrationPriorDict
=======
from bilby.gw.detector.interferometer import Interferometer
from lal import GreenwichMeanSiderealTime
from typing import Union


CC = 299792458.0


def time_delay_from_geocenter(
    ifo: Interferometer,
    ra: Union[float, np.ndarray, torch.Tensor],
    dec: Union[float, np.ndarray, torch.Tensor],
    time: float,
):
    """
    Calculate time delay between ifo and geocenter. Identical to method
    ifo.time_delay_from_geocenter(ra, dec, time), but the present implementation allows
    for batched computation, i.e., it also accepts arrays and tensors for ra and dec.

    Implementation analogous to bilby-cython implementation
    https://git.ligo.org/colm.talbot/bilby-cython/-/blob/main/bilby_cython/geometry.pyx,
    which is in turn based on XLALArrivaTimeDiff in TimeDelay.c.

    Parameters
    ----------
    ifo: bilby.gw.detector.interferometer.Interferometer
        bilby interferometer object.
    ra: Union[float, np.array, torch.Tensor]
        Right ascension of the source in radians. Either float, or float array/tensor.
    dec: Union[float, np.array, torch.Tensor]
        Declination of the source in radians. Either float, or float array/tensor.
    time: float
        GPS time in the geocentric frame.

    Returns
    -------
    float: Time delay between the two detectors in the geocentric frame
    """
    # check that ra and dec are of same type and length
    if type(ra) != type(dec):
        raise ValueError(
            f"ra type ({type(ra)}) and dec type ({type(dec)}) don't match."
        )
    if isinstance(ra, (np.ndarray, torch.Tensor)):
        if len(ra.shape) != 1:
            raise ValueError(f"Only one axis expected for ra and dec, got multiple.")
        if ra.shape != dec.shape:
            raise ValueError(
                f"Shapes of ra ({ra.shape}) and dec ({dec.shape}) don't match."
            )

    if isinstance(ra, float):
        return ifo.time_delay_from_geocenter(ra, dec, time)

    elif isinstance(ra, (np.ndarray, torch.Tensor)) and len(ra) == 1:
        return ifo.time_delay_from_geocenter(ra[0], dec[0], time)

    else:
        if isinstance(ra, np.ndarray):
            sin = np.sin
            cos = np.cos
        elif isinstance(ra, torch.Tensor):
            sin = torch.sin
            cos = torch.cos
        else:
            raise NotImplementedError(
                "ra, dec must be either float, np.ndarray, or torch.Tensor."
            )

        gmst = math.fmod(GreenwichMeanSiderealTime(float(time)), 2 * np.pi)
        phi = ra - gmst
        theta = np.pi / 2 - dec
        sintheta = sin(theta)
        costheta = cos(theta)
        sinphi = sin(phi)
        cosphi = cos(phi)
        detector_1 = ifo.vertex
        detector_2 = np.zeros(3)
        return (
            (detector_2[0] - detector_1[0]) * sintheta * cosphi
            + (detector_2[1] - detector_1[1]) * sintheta * sinphi
            + (detector_2[2] - detector_1[2]) * costheta
        ) / CC
>>>>>>> a60181f6


class GetDetectorTimes(object):
    """
    Compute the time shifts in the individual detectors based on the sky
    position (ra, dec), the geocent_time and the ref_time.
    """

    def __init__(self, ifo_list, ref_time):
        self.ifo_list = ifo_list
        self.ref_time = ref_time

    def __call__(self, input_sample):
        sample = input_sample.copy()
        # the line below is required as sample is a shallow copy of
        # input_sample, and we don't want to modify input_sample
        extrinsic_parameters = sample["extrinsic_parameters"].copy()
        ra = extrinsic_parameters["ra"]
        dec = extrinsic_parameters["dec"]
        geocent_time = extrinsic_parameters["geocent_time"]
        for ifo in self.ifo_list:
            if type(ra) == torch.Tensor:
                # computation does not work on gpu, so do it on cpu
                ra = ra.cpu()
                dec = dec.cpu()
            dt = time_delay_from_geocenter(ifo, ra, dec, self.ref_time)
            if type(dt) == torch.Tensor:
                dt = dt.to(geocent_time.device)
            ifo_time = geocent_time + dt
            extrinsic_parameters[f"{ifo.name}_time"] = ifo_time
        sample["extrinsic_parameters"] = extrinsic_parameters
        return sample


class ProjectOntoDetectors(object):
    """
    Project the GW polarizations onto the detectors in ifo_list. This does
    not sample any new parameters, but relies on the parameters provided in
    sample['extrinsic_parameters']. Specifically, this transform applies the
    following operations:

    (1) Rescale polarizations to account for sampled luminosity distance
    (2) Project polarizations onto the antenna patterns using the ref_time and
        the extrinsic parameters (ra, dec, psi)
    (3) Time shift the strains in the individual detectors according to the
        times <ifo.name>_time provided in the extrinsic parameters.
    """

    def __init__(self, ifo_list, domain, ref_time):
        self.ifo_list = ifo_list
        self.domain = domain
        self.ref_time = ref_time

    def __call__(self, input_sample):
        sample = input_sample.copy()
        # the line below is required as sample is a shallow copy of
        # input_sample, and we don't want to modify input_sample
        parameters = sample["parameters"].copy()
        extrinsic_parameters = sample["extrinsic_parameters"].copy()
        try:
            d_ref = parameters["luminosity_distance"]
            d_new = extrinsic_parameters.pop("luminosity_distance")
            ra = extrinsic_parameters.pop("ra")
            dec = extrinsic_parameters.pop("dec")
            psi = extrinsic_parameters.pop("psi")
            tc_ref = parameters["geocent_time"]
            assert tc_ref == 0, (
                "This should always be 0. If for some reason "
                "you want to save time shifted polarizations,"
                " then remove this assert statement."
            )
            tc_new = extrinsic_parameters.pop("geocent_time")
        except:
            raise ValueError("Missing parameters.")

        # (1) rescale polarizations and set distance parameter to sampled value
        hc = sample["waveform"]["h_cross"] * d_ref / d_new
        hp = sample["waveform"]["h_plus"] * d_ref / d_new
        parameters["luminosity_distance"] = d_new

        strains = {}
        for ifo in self.ifo_list:
            # (2) project strains onto the different detectors
            fp = ifo.antenna_response(ra, dec, self.ref_time, psi, mode="plus")
            fc = ifo.antenna_response(ra, dec, self.ref_time, psi, mode="cross")
            strain = fp * hp + fc * hc

            # (3) time shift the strain. If polarizations are timeshifted by
            #     tc_ref != 0, undo this here by subtracting it from dt.
            dt = extrinsic_parameters[f"{ifo.name}_time"] - tc_ref
            strains[ifo.name] = self.domain.time_translate_data(strain, dt)

        # Add extrinsic parameters corresponding to the transformations
        # applied in the loop above to parameters. These have all been popped off of
        # extrinsic_parameters, so they only live one place.
        parameters["ra"] = ra
        parameters["dec"] = dec
        parameters["psi"] = psi
        parameters["geocent_time"] = tc_new
        for ifo in self.ifo_list:
            param_name = f"{ifo.name}_time"
            parameters[param_name] = extrinsic_parameters.pop(param_name)

        sample["waveform"] = strains
        sample["parameters"] = parameters
        sample["extrinsic_parameters"] = extrinsic_parameters

        return sample


class TimeShiftStrain(object):
    """
    Time shift the strains in the individual detectors according to the
    times <ifo.name>_time provided in the extrinsic parameters.
    """

    def __init__(self, ifo_list, domain):
        self.ifo_list = ifo_list
        self.domain = domain

    def __call__(self, input_sample):
        sample = input_sample.copy()
        extrinsic_parameters = input_sample["extrinsic_parameters"].copy()

        strains = {}

        if isinstance(input_sample["waveform"], dict):
            for ifo in self.ifo_list:
                # time shift the strain
                strain = input_sample["waveform"][ifo.name]
                dt = extrinsic_parameters.pop(f"{ifo.name}_time")
                strains[ifo.name] = self.domain.time_translate_data(strain, dt)

        elif isinstance(input_sample["waveform"], torch.Tensor):
            strains = input_sample["waveform"]
            dt = [extrinsic_parameters.pop(f"{ifo.name}_time") for ifo in self.ifo_list]
            dt = torch.stack(dt, 1)
            strains = self.domain.time_translate_data(strains, dt)

        else:
            raise NotImplementedError(
                f"Unexpected type {type(input_sample['waveform'])}, expected dict or "
                f"torch.Tensor"
            )

        sample["waveform"] = strains
        sample["extrinsic_parameters"] = extrinsic_parameters

        return sample


class MultiplyCalibrationUncertainty(object):
    """
    calibration_marginalization_kwargs: dict
        Calibration marginalization kwargs. If None no calibration marginalization is
        used. This should contain a dict with
        {"num_calibration_curves": 100, "calibration_lookup_table": {"H1": filepath, "L1"...}}.
        Optionally, you can also set "calibration_lookup_table" to None
    """

    def __init__(
        self, ifo_list, data_domain, calibration_envelope, num_calibration_curves
    ):
        """
        Initialize calibration marginalization. This store the calibration curve prior will later be applied to
        the waveform. We can either specify what the calibration values are via a lookup table or randomly generate
        the fake curves based on a prior. The former is useful for when you have an event you are interested in.
        """
        self.ifo_list = ifo_list
        self.num_calibration_curves = num_calibration_curves

        self.data_domain = data_domain
        self.calibration_priors = {}
        if False not in [s.endswith(".txt") for s in calibration_envelope.values()]:
            # Generating .h5 lookup table from priors in .txt file
            self.calibration_envelope = calibration_envelope
            for i, ifo in enumerate(self.ifo_list):
                # Setting calibration model to cubic spline
                ifo.calibration_model = calibration.CubicSpline(
                    f"recalib_{ifo.name}_",
                    minimum_frequency=data_domain.f_min,
                    maximum_frequency=data_domain.f_max,
                    n_points=10,
                )

                # Setting priors
                self.calibration_priors[ifo.name] = CalibrationPriorDict.from_envelope_file(
                    self.calibration_envelope[ifo.name],
                    self.data_domain.f_min,
                    self.data_domain.f_max,
                    10,
                    ifo.name,
                )

        else:
            raise Exception("Calibration envelope must be specified in a .txt file!")

    def __call__(self, input_sample):

        sample = input_sample.copy()
        sample["calibration_draw"] = {ifo.name: None for ifo in self.ifo_list}
        for ifo in self.ifo_list:
            calibration_parameter_draws, calibration_draws = {}, {}
            # Sampling from prior
            calibration_parameter_draws[ifo.name] = pd.DataFrame(
                self.calibration_priors[ifo.name].sample(self.num_calibration_curves)
            )
            calibration_draws[ifo.name] = np.zeros(
                (
                    self.num_calibration_curves,
                    len(self.data_domain.sample_frequencies[self.data_domain.frequency_mask]),
                ),
                dtype=complex,
            )

            for i in range(self.num_calibration_curves):
                calibration_draws[ifo.name][i, :] = ifo.calibration_model.get_calibration_factor(
                    self.data_domain.sample_frequencies[self.data_domain.frequency_mask],
                    prefix="recalib_{}_".format(ifo.name),
                    **calibration_parameter_draws[ifo.name].iloc[i],
                )

            # Multiplying the sample waveform in the interferometer according to the calibration curve
            # This is done by following the perscription here:
            #
            # https://dcc.ligo.org/LIGO-T1400682 Eq 3 and 4
            #
            # We take the waveform h(f) and multiply it by C = (1 + \delta A(f)) \exp(i \delta \psi)
            # i.e. h_obs(f) = C * h(f)
            # Here C is "calibration_draws"

            # Padding 0's to everything outside the calibration array
            calibration_waveforms = np.tile(sample["waveform"][ifo.name][self.data_domain.frequency_mask], (self.num_calibration_curves, 1)) * calibration_draws[ifo.name]
            sample["waveform"][ifo.name] = np.tile(sample["waveform"][ifo.name], (self.num_calibration_curves, 1))
            sample["waveform"][ifo.name][:, self.data_domain.frequency_mask] = calibration_waveforms

            # import matplotlib.pyplot as plt
            # if ifo.name == "H1":
            #     fig, axes = plt.subplots(1, 2)
            #     axes[0].set_xscale("log")
            #     axes[0].set_xlabel("Freq (Hz)")
            #     axes[0].set_ylabel("Strain")
            #     for i in range(self.num_calibration_curves):
            #         axes[0].plot(self.data_domain.sample_frequencies, np.abs(sample["waveform"]["H1"][i]), label=i)
            #         axes[1].plot(self.data_domain.sample_frequencies, np.unwrap(np.angle(sample["waveform"]["H1"][i])))
            #     axes[0].legend()
            #     fig.savefig("/data/nihargupte/projects/hotfixes/dingo-devel/devel_testing/calibrated_wfs.png")

            #     fig, axes = plt.subplots(1, 2)
            #     axes[0].set_xscale("log")
            #     axes[0].set_xlabel("Freq (Hz)")
            #     axes[0].set_ylabel("Strain")
            #     for i in range(self.num_calibration_curves):
            #         axes[0].plot(self.data_domain.sample_frequencies[self.data_domain.frequency_mask], calibration_draws["H1"][i], label=i)
            #         axes[1].plot(self.data_domain.sample_frequencies[self.data_domain.frequency_mask], np.unwrap(np.angle(calibration_draws["H1"][i])))
            #     axes[0].legend()
            #     fig.savefig("/data/nihargupte/projects/hotfixes/dingo-devel/devel_testing/calibration_curves.png")
            #     raise Exception()
        return sample<|MERGE_RESOLUTION|>--- conflicted
+++ resolved
@@ -1,20 +1,13 @@
-<<<<<<< HEAD
-from sre_constants import INFO
-=======
 import math
->>>>>>> a60181f6
 import numpy as np
 import os
 import torch
-<<<<<<< HEAD
 import pandas as pd
-
-from bilby.gw.detector import calibration
-from bilby.gw.prior import CalibrationPriorDict
-=======
 from bilby.gw.detector.interferometer import Interferometer
 from lal import GreenwichMeanSiderealTime
 from typing import Union
+from bilby.gw.detector import calibration
+from bilby.gw.prior import CalibrationPriorDict
 
 
 CC = 299792458.0
@@ -95,7 +88,6 @@
             + (detector_2[1] - detector_1[1]) * sintheta * sinphi
             + (detector_2[2] - detector_1[2]) * costheta
         ) / CC
->>>>>>> a60181f6
 
 
 class GetDetectorTimes(object):
