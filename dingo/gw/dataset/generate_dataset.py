--- conflicted
+++ resolved
@@ -12,21 +12,14 @@
 from bilby.gw.prior import BBHPriorDict
 
 from dingo.gw.dataset.waveform_dataset import WaveformDataset
-<<<<<<< HEAD
 from dingo.gw.prior import build_prior_with_defaults, default_intrinsic_dict
 from dingo.gw.domains import build_domain, build_domain_from_wfd_settings
 from dingo.gw.transforms import WhitenFixedASD, HeterodynePhase
-from dingo.gw.waveform_generator import WaveformGenerator, generate_waveforms_parallel
-=======
-from dingo.gw.prior import build_prior_with_defaults
-from dingo.gw.domains import build_domain
-from dingo.gw.transforms import WhitenFixedASD
 from dingo.gw.waveform_generator import (
     WaveformGenerator,
     NewInterfaceWaveformGenerator,
     generate_waveforms_parallel,
 )
->>>>>>> 4f7f9045
 from dingo.gw.SVD import SVDBasis, ApplySVD
 
 
@@ -159,14 +152,8 @@
     """
 
     domain = build_domain(settings["domain"])
-<<<<<<< HEAD
     # domain = build_domain_from_wfd_settings(settings, num_processes)
     prior = build_prior_with_defaults(settings["intrinsic_prior"])
-    waveform_generator = WaveformGenerator(
-        domain=domain,
-        **settings["waveform_generator"],
-    )
-=======
 
     new_interface_flag = settings["waveform_generator"].get("new_interface", False)
     if new_interface_flag:
@@ -179,7 +166,6 @@
             domain=domain,
             **settings["waveform_generator"],
         )
->>>>>>> 4f7f9045
 
     dataset_dict = {"settings": settings}
 
