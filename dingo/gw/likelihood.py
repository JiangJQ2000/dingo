from multiprocessing import Pool

import numpy as np
import pandas as pd
from scipy.fft import fft
from scipy.special import logsumexp
from bilby.gw.utils import ln_i0
from threadpoolctl import threadpool_limits

from dingo.core.likelihood import Likelihood
from dingo.gw.injection import GWSignal
from dingo.gw.waveform_generator import WaveformGenerator
from dingo.gw.domains import build_domain
from dingo.gw.data.data_preparation import get_event_data_and_domain


class StationaryGaussianGWLikelihood(GWSignal, Likelihood):
    """
    Implements GW likelihood for stationary, Gaussian noise.
    """

    def __init__(
        self,
        wfg_kwargs,
        wfg_domain,
        data_domain,
        event_data,
        t_ref=None,
        time_marginalization_kwargs=None,
        phase_marginalization_kwargs=None,
        calibration_marginalization_kwargs=None,
        phase_grid=None,
    ):
        # TODO: Does the phase_grid argument ever get used?
        """
        Parameters
        ----------
        wfg_kwargs: dict
            Waveform generator parameters (at least approximant and f_ref).
        wfg_domain : dingo.gw.domains.Domain
            Domain used for waveform generation. This can potentially deviate from the
            final domain, having a wider frequency range needed for waveform generation.
        data_domain: dingo.gw.domains.Domain
            Domain object for event data.
        event_data: dict
            GW data. Contains strain data in event_data["waveforms"] and asds in
            event_data["asds"].
        t_ref: float
            Reference time; true geocent time for GW is t_ref + theta["geocent_time"].
        time_marginalization_kwargs: dict
            Time marginalization parameters. If None, no time marginalization is used.
<<<<<<< HEAD
        calibration_marginalization_kwargs: dict
            Calibration marginalization parameters. If None, no calibration marginalization is used.
=======
        phase_marginalization_kwargs: dict
            Phase marginalization parameters. If None, no phase marginalization is used.
>>>>>>> d2285d66
        """
        super().__init__(
            wfg_kwargs=wfg_kwargs,
            wfg_domain=wfg_domain,
            data_domain=data_domain,
            ifo_list=list(event_data["waveform"].keys()),
            t_ref=t_ref,
        )

        self.asd = event_data["asds"]

        self.whitened_strains = {
            k: v / self.asd[k] / self.data_domain.noise_std
            for k, v in event_data["waveform"].items()
        }
        if len(list(self.whitened_strains.values())[0]) != data_domain.max_idx + 1:
            raise ValueError("Strain data does not match domain.")
        # log noise evidence, independent of theta and waveform model
        self.log_Zn = sum(
            [
                -1 / 2.0 * inner_product(d_ifo, d_ifo)
                for d_ifo in self.whitened_strains.values()
            ]
        )
        # For completeness (not used): there is a PSD-dependent contribution to the
        # likelihood,  which is typically ignored as it is constant for a given PSD
        # (e.g.,  for different waveform models) or event strains. Intuitively it is the
        # correction term that needs to be added to the log-likelihood to account
        # for the fact we compute N[0,1](strain/ASD) instead of N[0,ASD^2](strain).
        # But this contribution is typically ignored since we are only interested in
        # log-likelihood *differences*, see e.g. https://arxiv.org/pdf/1809.02293.pdf.
        # psi = - sum_i log(2pi * PSD_i) = - 2 * sum_i * log(2pi * ASD_i)
        # self.psi = -2 * sum(
        #     np.sum(np.log(2 * np.pi * asd)) for asd in self.asd.values()
        # )

        # Value in Veitch et al (2015)
        self.psi = -2 * np.sum(
            [
                np.sum(np.log(np.sqrt(2 * np.pi) * asd * self.data_domain.noise_std))
                for asd in self.asd.values()
            ]
        )
        self.whiten = True
        self.phase_grid = phase_grid

        # optionally initialize time marginalization
        self.time_marginalization = False
        if time_marginalization_kwargs is not None:
            self.initialize_time_marginalization(**time_marginalization_kwargs)

        # optionally initialize phase marginalization
        self.phase_marginalization = False
        if phase_marginalization_kwargs is not None:
            self.phase_marginalization = True
            # flag whether to use exp(2i * phi) approximation for phase transformations
            self.pm_approx_22_mode = phase_marginalization_kwargs.get(
                "approximation_22_mode", True
            )
            # if we don't use the exp(2i * phase) approximation, we need a phase grid
            if not self.pm_approx_22_mode:
                n_grid = phase_marginalization_kwargs.get("n_grid", 1_000)
                # use endpoint = False for grid, since phase = 0/2pi are equivalent
                self.phase_grid = np.linspace(0, 2 * np.pi, n_grid, endpoint=False)
            else:
                print("Using phase marginalization with (2,2) mode approximation.")

        # optionally initialize calibration marginalization
        self.calibration_marginalization = False
        if calibration_marginalization_kwargs is not None:
            self.calibration_marginalization = True
            self.initialize_calibration_marginalization(
                **calibration_marginalization_kwargs
            )

    def initialize_calibration_marginalization(
        self, calibration_envelope, num_calibration_curves=1
    ):
        """
        Initialize calibration marginalization table which will use the files provided to
        multiply the signal by a calibration envelope.

        Parameters
        ----------
        num_calibration_curves : int
            The number of calibration curves to average over. Will default to 1. Increasing this will
            decrease the sample efficiency due to the calibration errors.

        calibration_lookup_table : dict
            Dict with locations of .h5 files of calibration envelopes {"H1":, filepath,...}
            optionally can be set to 'generate'
        """
        self.num_calibration_curves = num_calibration_curves
        self.calibration_envelope = calibration_envelope

    def initialize_time_marginalization(self, t_lower, t_upper, n_fft=1):
        """
        Initialize time marginalization. Time marginalization can be performed via FFT,
        which is super fast. However, this limits the time resolution to delta_t =
        1/self.data_domain.f_max. In order to allow for a finer time resolution we
        compute the time marginalized likelihood n_fft via FFT on a grid of n_fft
        different time shifts [0, delta_t, 2*delta_t, ..., (n_fft-1)*delta_t] and
        average over the time shifts. The effective time resolution is thus

            delta_t_eff = delta_t / n_fft = 1 / (f_max * n_fft).

        Note: Time marginalization in only implemented for uniform time priors.

        Parameters
        ----------
        t_lower: float
            Lower time bound of the uniform time prior.
        t_upper: float
            Upper time bound of the uniform time prior.
        n_fft: int = 1
            Size of grid for FFT for time marginalization.
        """
        self.time_marginalization = True
        self.n_fft = n_fft
        delta_t = 1.0 / self.data_domain.f_max  # time resolution of FFT
        # time shifts for different FFTs
        self.t_FFT = np.arange(self.n_fft) * delta_t / self.n_fft

        self.shifted_strains = {}
        for idx, dt in enumerate(self.t_FFT):
            # Instead of shifting the waveform mu by + dt when computing the
            # time-marginalized likelihood, we shift the strain data by -dt. This saves
            # time for likelihood evaluations, since it can be precomputed.
            self.shifted_strains[dt] = {
                k: v * np.exp(-2j * np.pi * self.data_domain() * (-dt))
                for k, v in self.whitened_strains.items()
            }

        # Get the time prior. This will be multiplied with the result of the FFT.
        T = 1 / self.data_domain.delta_f
        time_axis = np.arange(len(self.data_domain())) / self.data_domain.f_max
        self.time_grid = time_axis[:, np.newaxis] + self.t_FFT[np.newaxis, :]
        active_indices = np.where(
            (self.time_grid >= t_lower) & (self.time_grid <= t_upper)
            | (self.time_grid - T >= t_lower) & (self.time_grid - T <= t_upper)
        )
        time_prior = np.zeros(self.time_grid.shape)
        time_prior[active_indices] = 1.0
        with np.errstate(divide="ignore"):  # ignore warnings for log(0) = -inf
            self.time_prior_log = np.log(time_prior / np.sum(time_prior))

    def log_likelihood(self, theta):
        if (
            sum(
                [
                    self.time_marginalization,
                    self.phase_marginalization,
                    self.calibration_marginalization,
                ]
            )
            > 1
        ):
            raise NotImplementedError(
                "Only one out of time-marginalization, phase-marginalization and calibration-marginalization "
                "can be used at a time."
            )

        if self.time_marginalization:
            return self._log_likelihood_time_marginalized(theta)
        elif self.phase_marginalization:
            return self._log_likelihood_phase_marginalized(theta)
        elif self.calibration_marginalization:
            return self._log_likelihood_calibration_marginalized(theta)
        else:
            return self._log_likelihood(theta)

    def _log_likelihood(self, theta):
        """
        The likelihood is given by

                  log L(d|theta) = psi - 1/2. <d - mu(theta), d - mu(theta)>

        where psi is a waveform model independent (and thus irrelevant) constant. Here,
        we denote the strain data by d and the GW signal by mu(theta).
        [see e.g. arxiv.org/pdf/1809.02293, equation (44) for details]
        We expand this expression below to compute the log likelihood, and omit psi.
        The expaneded expression reads

                log L(d|theta) = log_Zn + kappa2(theta) - 1/2 rho2opt(theta),

                log_Zn = -1/2. <d, d>,
                kappa2(theta) = <d, mu(theta)>,
                rho2opt(theta) = <mu(theta), mu(theta)>.

        The noise-weighted inner product is defined as

                  <a, b> = 4 * delta_f * sum(a.conj() * b / PSD).real.

        Here, we work with data d and signals mu that are already whitened by
        1 / [sqrt(PSD) * domain.noise_std], where

                  noise_std = np.sqrt(window_factor) / np.sqrt(4 * delta_f).

        With this preprocessing, the inner products thus simply become

                  <a, b> = sum(a.conj() * b).real.

        ! Be careful with window factors here !


        Time marginalization:
        The above expansion of the likelihood is particularly useful for time
        marginalization, as only kappa2 depends on the time parameter.


        Parameters
        ----------
        theta: dict
            BBH parameters.

        Returns
        -------
        log_likelihood: float
        """

        # Step 1: Compute whitened GW strain mu(theta) for parameters theta.
        mu = self.signal(theta)["waveform"]
        d = self.whitened_strains

        # Step 2: Compute likelihood. log_Zn is precomputed, so we only need to
        # compute the remaining terms rho2opt and kappa2
        rho2opt = sum([inner_product(mu_ifo, mu_ifo) for mu_ifo in mu.values()])
        kappa2 = sum(
            [
                inner_product(d_ifo, mu_ifo)
                for d_ifo, mu_ifo in zip(d.values(), mu.values())
            ],
        )
        return self.log_Zn + kappa2 - 1 / 2.0 * rho2opt

    def log_likelihood_phase_grid(self, theta, phases=None):
        # TODO: Implement for time marginalization
        if self.phase_marginalization:
            raise ValueError(
                "Can't compute likelihood on a phase grid for "
                "phase-marginalized posteriors"
            )
        if self.time_marginalization:
            raise NotImplementedError(
                "log_likelihood on phase grid not yet implemented."
            )

        if self.waveform_generator.spin_conversion_phase != 0:
            raise ValueError(
                f"The log likelihood on a phase grid assumes "
                f"WaveformGenerator.spin_conversion_phase = 0, "
                f"got {self.waveform_generator.spin_conversion_phase}."
            )

        d = self.whitened_strains
        if phases is None:
            phases = self.phase_grid

        # Step 1: Compute signal for phase = 0, separated into the m-contributions from
        # the individual modes.
        pol_m = self.signal_m({**theta, "phase": 0})
        pol_m = {k: pol["waveform"] for k, pol in pol_m.items()}

        # Step 2: Precompute complex inner products (mu, mu) and (d, mu) for the
        # individual modes m.
        min_idx = self.data_domain.min_idx
        m_vals = sorted(pol_m.keys())

        # rho2opt is defined as the inner product of the waveform mu with itself.
        # Since we work with whitened data, the inner product simply reads
        #
        #   (mu, mu) = sum(mu.conj() * mu).real,
        #
        # where the sum extends over frequency bins and detectors. Applying phase
        # transformations exp(-i * m * phi) to the individual modes will lead to
        # cross terms (the ^-symbol indicates the phase shift by phi)
        #
        #   (mu^_m, mu^_n) = [(mu_m.conj() * mu_n) * exp(-i * (n - m) * phi)].real.
        #
        # Below we precompute the cross terms sum(mu_m.conj() * mu_n) and the constant
        # contribution for m = n.
        rho2opt_const = 0
        rho2opt_crossterms = {}
        for idx, m in enumerate(m_vals):
            mu_m = pol_m[m]
            # contribution to rho2opt_const
            rho2opt_const += sum(
                [inner_product(mu_ifo, mu_ifo, min_idx) for mu_ifo in mu_m.values()]
            )
            # cross terms
            for n in m_vals[idx + 1 :]:
                mu_n = pol_m[n]
                # factor 2, since (m, n) and (n, m) cross terms contribute symmetrically
                rho2opt_crossterms[(m, n)] = 2 * sum(
                    [
                        inner_product_complex(mu_m_ifo, mu_n_ifo, min_idx)
                        for mu_m_ifo, mu_n_ifo in zip(mu_m.values(), mu_n.values())
                    ]
                )
        # kappa2 is given by
        #
        #   (d, mu) = sum(d.conj() * mu).real.
        #
        # Applying phase transformations exp(-i * m * phi) to the individual modes
        # thus corresponds to
        #
        #   (d, mu^_m) = [(d.conj() * mu_m) * exp(-i * m * phi)].real.
        #
        # Below we precompute (d.conj() * mu_m) for the different modes m.
        kappa2_modes = {}
        for m in m_vals:
            mu_m = pol_m[m]
            kappa2_modes[m] = sum(
                [
                    inner_product_complex(d_ifo, mu_ifo, min_idx)
                    for d_ifo, mu_ifo in zip(d.values(), mu_m.values())
                ]
            )

        log_likelihoods = np.ones(len(phases))
        kappa2_all = []
        rho2opt_all = []
        for idx, phase in enumerate(phases):
            # get rho2opt
            rho2opt = rho2opt_const
            for (m, n), c in rho2opt_crossterms.items():
                rho2opt += (c * np.exp(-1j * (n - m) * phase)).real
            # get kappa2
            kappa2 = 0
            for m in m_vals:
                kappa2 += (kappa2_modes[m] * np.exp(-1j * m * phase)).real
            rho2opt_all.append(rho2opt)
            kappa2_all.append(kappa2)

            log_likelihoods[idx] = self.log_Zn + kappa2 - 1 / 2.0 * rho2opt

            # # comment out for cross check:
            # mu = sum_contributions_m(pol_m, phase_shift=phase)
            # rho2opt_ref = sum([inner_product(mu_ifo, mu_ifo) for mu_ifo in mu.values()])
            # kappa2_ref = sum(
            #     [
            #         inner_product(d_ifo, mu_ifo)
            #         for d_ifo, mu_ifo in zip(d.values(), mu.values())
            #     ]
            # )
            # assert rho2opt - rho2opt_ref < 1e-10
            # assert kappa2 - kappa2_ref < 1e-10

        # # Test that this works:
        # idx = len(phases) // 3
        # phase = phases[idx]
        # log_likelihood_ref = self.log_likelihood({**theta, "phase": phase})
        # print(log_likelihoods[idx] - log_likelihood_ref)

        return log_likelihoods

    def _log_likelihood_phase_marginalized(self, theta):
        """

        Parameters
        ----------
        theta: dict
            BBH parameters.

        Returns
        -------
        log_likelihood: float
        """

        # exp(2i * phase) approximation
        if self.pm_approx_22_mode:
            # Step 1: Compute whitened GW strain mu(theta) for parameters theta.
            # The phase parameter needs to be set to 0.
            theta["phase"] = 0.0
            mu = self.signal(theta)["waveform"]
            d = self.whitened_strains

            # Step 2: Compute likelihood. log_Zn is precomputed, so we only need to
            # compute the remaining terms rho2opt and kappa2
            rho2opt = sum([inner_product(mu_ifo, mu_ifo) for mu_ifo in mu.values()])
            # For the phase marginalized likelihood, we need to replace kappa2 with
            #
            #       log I0 ( |kappa2C| ),
            #
            # where kappa2C is the same as kappa2, but with the complex inner product
            # instead of the regular one, and I0 is the modified Bessel function of the
            # first kind of order 0.
            kappa2C = sum(
                [
                    inner_product_complex(d_ifo, mu_ifo)
                    for d_ifo, mu_ifo in zip(d.values(), mu.values())
                ]
            )
            return self.log_Zn + ln_i0(np.abs(kappa2C)) - 1 / 2.0 * rho2opt

        else:
            log_likelihoods_phase_grid = self.log_likelihood_phase_grid(theta)
            # Marginalize over phase. The phase-marginalized posterior is given by
            #
            #   p(theta^|d) = int d_phase p(d|theta^,phase) * p(theta^) * p(phase) / p(d),
            #
            #   where theta^ consists of all parameters except for the phase.
            #   To marginalize over the phase we evaluate it on a phase grid.
            #   With c = p(theta) / p(d) this yields
            #
            #   p(theta^|d) = c * int d_phase p(d|theta^,phase) * p(phase)
            #               = c * sum_i^N delta_phase_i p(theta^,i * delta_phase_i|d)
            #                   * p(i * delta_phase_i)
            #               = c * sum_i^N (2*pi/N) * p(theta^,i * delta_phase_i|d)
            #                   * (1/2*pi)
            #               = c * mean[p(theta^,i * delta_phase_i|d)].
            #
            # So to marginalize over the phase we simply need to take the mean of
            # np.exp(log_likelihoods_phase_grid). The constant c is accounted for
            # outside of this function.
            return logsumexp(log_likelihoods_phase_grid) - np.log(
                len(log_likelihoods_phase_grid)
            )

    def _log_likelihood_time_marginalized(self, theta):
        """
        Compute log likelihood with time marginalization.

        Parameters
        ----------
        theta

        Returns
        -------
        log_likelihood: float
        """
        # Step 1: Compute whitened GW strain mu(theta) for parameters theta.
        # The geocent_time parameter needs to be set to 0.
        theta["geocent_time"] = 0.0
        mu = self.signal(theta)["waveform"]
        # d = self.whitened_strains

        # Step 2: Compute likelihood. log_Zn is precomputed, so we only need to
        # compute the remaining terms rho2opt and kappa2.
        # rho2opt is time independent, and thus same as in the log_likelihood method.
        rho2opt = sum([inner_product(mu_ifo, mu_ifo) for mu_ifo in mu.values()])

        # kappa2 is time dependent. We use FFT to compute it for the discretized times
        # k * (delta_t/n_fft) and then sum over the time bins. The kappa2 contribution
        # is then given by
        #
        #       log sum_k exp(kappa2_k + log_prior_k),
        #
        # see Eq. (52) in https://arxiv.org/pdf/1809.02293.pdf. Here, kappa2_k is the
        # value of kappa2 and log_prior_k is the log_prior density at time
        # k * (delta_t/n_fft). The sum over k is the discretized integration of t.
        # Note: the time is discretized in two ways; for each FFT j (n_fft in total),
        # there are len(data_domain) time samples i, such that
        #
        #       t_ij = i * delta_t + j * (delta_t/n_fft).
        #
        # Summing over the time bins corresponds to a sum across both axes i and j.
        kappa2_ij = np.zeros((len(self.data_domain), self.n_fft))
        for j, dt in enumerate(self.t_FFT):
            # Get precomputed whitened strain, that is shifted by -dt.
            d = self.shifted_strains[dt]
            # Compute kappa2 contribution
            kappa2_ = [
                fft(d_ifo.conj() * mu_ifo).real
                for d_ifo, mu_ifo in zip(d.values(), mu.values())
            ]
            # sum contributions of different ifos
            kappa2_ij[:, j] = np.sum(kappa2_, axis=0)
        # Marginalize over time; this requires multiplying the likelihoods with the
        # prior (*not* in log space), summing over the time bins (both axes i and j!),
        # and then taking the log. See Eq. (52) in https://arxiv.org/pdf/1809.02293.pdf.
        # To prevent numerical issues, we use the logsumexp trick.
        assert kappa2_ij.shape == self.time_prior_log.shape
        exponent = kappa2_ij + self.time_prior_log
        alpha = np.max(exponent)
        kappa2 = alpha + np.log(np.sum(np.exp(exponent - alpha)))

        return self.log_Zn + kappa2 - 1 / 2.0 * rho2opt

    def _log_likelihood_calibration_marginalized(self, theta):
        """
        Computes log likelihood with calibration_marginalization

        Parameters
        ----------
        theta: dict
            BBH parameters.

        Returns
        -------
        log_likelihood: float
        """

        # Step 1: Compute whitened GW strain mu(theta) for parameters theta.
        mu = self.signal(theta)["waveform"]
        d = self.whitened_strains
        d = {ifo: np.tile(v, (self.num_calibration_curves, 1)) for ifo, v in d.items()}

        # Step 2: Compute likelihood. log_Zn is precomputed, so we only need to
        # compute the remaining terms rho2opt and kappa2

        rho2opt = np.sum(
            [inner_product(mu_ifo.T, mu_ifo.T) for mu_ifo in mu.values()], axis=0
        )
        kappa2 = np.sum(
            [
                inner_product(d_ifo.T, mu_ifo.T)
                for d_ifo, mu_ifo in zip(d.values(), mu.values())
            ],
            axis=0,
        )

        likelihoods = self.log_Zn + kappa2 - 1 / 2.0 * rho2opt
        # Return the average over calibration envelopes
        return np.mean(likelihoods)

    def d_inner_h_complex_multi(
        self, theta: pd.DataFrame, num_processes: int = 1
    ) -> np.ndarray:
        """
        Calculate the complex inner product (d | h(theta)) between the stored data d
        and a simulated waveform with given parameters theta. Works with multiprocessing.

        Parameters
        ----------
        theta : pd.DataFrame
            Parameters at which to evaluate h.
        num_processes : int
            Number of parallel processes to use.

        Returns
        -------
        complex : Inner product
        """
        with threadpool_limits(limits=1, user_api="blas"):

            # Generator object for theta rows. For idx this yields row idx of
            # theta dataframe, converted to dict, ready to be passed to
            # self.log_likelihood.
            theta_generator = (d[1].to_dict() for d in theta.iterrows())

            if num_processes > 1:
                with Pool(processes=num_processes) as pool:
                    d_inner_h_complex = pool.map(
                        self.d_inner_h_complex, theta_generator
                    )
            else:
                d_inner_h_complex = list(map(self.d_inner_h_complex, theta_generator))

        return np.array(d_inner_h_complex)

    def d_inner_h_complex(self, theta):
        """
        Calculate the complex inner product (d | h(theta)) between the stored data d
        and a simulated waveform with given parameters theta.

        Parameters
        ----------
        theta : dict
            Parameters at which to evaluate h.

        Returns
        -------
        complex : Inner product
        """
        # TODO: Implement for time marginalization.
        return self._d_inner_h_complex(theta)

    def _d_inner_h_complex(self, theta):
        mu = self.signal(theta)["waveform"]
        d = self.whitened_strains
        return sum(
            [
                inner_product_complex(d_ifo, mu_ifo)
                for d_ifo, mu_ifo in zip(d.values(), mu.values())
            ]
        )


def inner_product(a, b, min_idx=0, delta_f=None, psd=None):
    """
    Compute the inner product between two complex arrays. There are two modes: either,
    the data a and b are not whitened, in which case delta_f and the psd must be
    provided. Alternatively, if delta_f and psd are not provided, the data a and b are
    assumed to be whitened already (i.e., whitened as d -> d * sqrt(4 delta_f / psd)).

    Note: sum is only taken along axis 0 (which is assumed to be the frequency axis),
    while other axes are preserved. This is e.g. useful when evaluating kappa2 on a
    phase grid.

    Parameters
    ----------
    a: np.ndaarray
        First array with frequency domain data.
    b: np.ndaarray
        Second array with frequency domain data.
    min_idx: int = 0
        Truncation of likelihood integral, index of lowest frequency bin to consider.
    delta_f: float
        Frequency resolution of the data. If None, a and b are assumed to be whitened
        and the inner product is computed without further whitening.
    psd: np.ndarray = None
        PSD of the data. If None, a and b are assumed to be whitened and the inner
        product is computed without further whitening.

    Returns
    -------
    inner_product: float
    """
    #
    if psd is not None:
        if delta_f is None:
            raise ValueError(
                "If unwhitened data is provided, both delta_f and psd must be provided."
            )
        return 4 * delta_f * np.sum((a.conj() * b / psd)[min_idx:], axis=0).real
    else:
        return np.sum((a.conj() * b)[min_idx:], axis=0).real


def inner_product_complex(a, b, min_idx=0, delta_f=None, psd=None):
    """
    Same as inner product, but without taking the real part. Retaining phase
    information is useful for the phase-marginalized likelihood. For further
    documentation see inner_product function.
    """
    #
    if psd is not None:
        if delta_f is None:
            raise ValueError(
                "If unwhitened data is provided, both delta_f and psd must be provided."
            )
        return 4 * delta_f * np.sum((a.conj() * b / psd)[min_idx:], axis=0)
    else:
        return np.sum((a.conj() * b)[min_idx:], axis=0)


def build_stationary_gaussian_likelihood(
    metadata,
    event_dataset=None,
    time_marginalization_kwargs=None,
):
    """
    Build a StationaryGaussianLikelihoodBBH object from the metadata.

    Parameters
    ----------
    metadata: dict
        Metadata from stored dingo parameter samples file.
        Typially accessed via pd.read_pickle(/path/to/dingo-output.pkl).metadata.
    event_dataset: str = None
        Path to event dataset for caching. If None, don't cache.
    time_marginalization_kwargs: dict = None
        Forwarded to the likelihood.

    Returns
    -------
    likelihood: StationaryGaussianGWLikelihood
        likelihood object
    """
    # get strain data
    event_data, data_domain = get_event_data_and_domain(
        metadata["model"], event_dataset=event_dataset, **metadata["event"]
    )

    # set up likelihood
    likelihood = StationaryGaussianGWLikelihood(
        wfg_kwargs=metadata["model"]["dataset_settings"]["waveform_generator"],
        wfg_domain=build_domain(metadata["model"]["dataset_settings"]["domain"]),
        data_domain=data_domain,
        event_data=event_data,
        t_ref=metadata["event"]["time_event"],
        time_marginalization_kwargs=time_marginalization_kwargs,
    )

    return likelihood


def get_wfg(wfg_kwargs, data_domain, frequency_range=None):
    """
    Set up waveform generator from wfg_kwargs. The domain of the wfg is primarily
    determined by the data domain, but a new (larger) frequency range can be
    specified if this is necessary for the waveforms to be generated successfully
    (e.g., for EOB waveforms which require a sufficiently small f_min and sufficiently
    large f_max).

    Parameters
    ----------
    wfg_kwargs: dict
        Waveform generator parameters.
    data_domain: dingo.gw.domains.Domain
        Domain of event data, with bounds determined by likelihood integral.
    frequency_range: dict = None
        Frequency range for waveform generator. If None, that of data domain is used,
        which corresponds to the bounds of the likelihood integral.
        Possible keys:
            'f_start': float
                Frequency at which to start the waveform generation. Overrides f_start in
                metadata["model"]["dataset_settings"]["waveform_generator"].
            'f_end': float
                Frequency at which to start the waveform generation.

    Returns
    -------
    wfg: dingo.gw.waveform_generator.WaveformGenerator
        Waveform generator object.

    """
    if frequency_range is None:
        return WaveformGenerator(domain=data_domain, **wfg_kwargs)

    else:
        if "f_start" in frequency_range and frequency_range["f_start"] is not None:
            if frequency_range["f_start"] > data_domain.f_min:
                raise ValueError("f_start must be less than f_min.")
            wfg_kwargs["f_start"] = frequency_range["f_start"]
        if "f_end" in frequency_range and frequency_range["f_end"] is not None:
            if frequency_range["f_end"] < data_domain.f_max:
                raise ValueError("f_end must be greater than f_max.")
            # get wfg domain, but care to not modify the original data_domain
            data_domain = build_domain(
                {**data_domain.domain_dict, "f_max": frequency_range["f_end"]}
            )
        return WaveformGenerator(domain=data_domain, **wfg_kwargs)


def main():
    import pandas as pd

    samples = pd.read_pickle(
        "/Users/maxdax/Documents/Projects/GW-Inference/dingo/datasets/dingo_samples"
        "/02_XPHM/dingo_samples_GW150914.pkl"
    )
    event_dataset = (
        "/Users/maxdax/Documents/Projects/GW-Inference/dingo/dingo-devel"
        "/tutorials/02_gwpe/datasets/strain_data/events_dataset.hdf5"
    )

    likelihood = build_stationary_gaussian_likelihood(samples.attrs, event_dataset)

    from tqdm import tqdm

    log_likelihoods = []
    for idx in tqdm(range(1000)):
        theta = dict(samples.iloc[idx])
        try:
            l = likelihood.log_prob(theta)
        except:
            print(idx)
            l = float("nan")
        log_likelihoods.append(l)
    log_likelihoods = np.array(log_likelihoods)
    log_likelihoods = log_likelihoods[~np.isnan(log_likelihoods)]
    print(f"mean: {np.mean(log_likelihoods)}")
    print(f"std: {np.std(log_likelihoods)}")
    print(f"max: {np.max(log_likelihoods)}")
    print(f"min: {np.min(log_likelihoods)}")


if __name__ == "__main__":
    main()<|MERGE_RESOLUTION|>--- conflicted
+++ resolved
@@ -49,13 +49,10 @@
             Reference time; true geocent time for GW is t_ref + theta["geocent_time"].
         time_marginalization_kwargs: dict
             Time marginalization parameters. If None, no time marginalization is used.
-<<<<<<< HEAD
         calibration_marginalization_kwargs: dict
             Calibration marginalization parameters. If None, no calibration marginalization is used.
-=======
         phase_marginalization_kwargs: dict
             Phase marginalization parameters. If None, no phase marginalization is used.
->>>>>>> d2285d66
         """
         super().__init__(
             wfg_kwargs=wfg_kwargs,
